{
<<<<<<< HEAD
  "name": "vsix-extension-manager",
  "version": "1.5.0",
  "description": "VSIX Extension Manager: A comprehensive CLI tool to download, export, import, and manage VS Code/Cursor extensions as VSIX files",
=======
  "name": "vsix-downloader",
  "version": "1.5.1",
  "description": "A CLI tool to download VS Code extensions as VSIX files from the Visual Studio Marketplace",
>>>>>>> a5b09896
  "main": "dist/index.js",
  "types": "dist/index.d.ts",
  "type": "commonjs",
  "bin": {
    "vsix-extension-manager": "./dist/index.js",
    "extension-manager": "./dist/index.js",
    "vsix-downloader": "./dist/index.js"
  },
  "files": [
    "dist/**",
    "README.md",
    "LICENSE",
    "assets/"
  ],
  "scripts": {
    "build": "tsc",
    "start": "node dist/index.js",
    "dev": "ts-node src/index.ts",
    "prepack": "npm run build",
    "prepublishOnly": "npm run build",
    "release": "semantic-release",
    "test": "echo \"No tests specified\"",
    "lint": "eslint .",
    "format": "prettier --write .",
    "lint:fix": "eslint . --fix",
    "prepare": "husky"
  },
  "keywords": [
    "vscode",
    "extension",
    "vsix",
    "download",
    "marketplace",
    "cli"
  ],
  "author": "tamas_gr",
  "license": "MIT",
  "preferGlobal": true,
  "publishConfig": {
    "access": "public"
  },
  "dependencies": {
    "@clack/prompts": "^0.7.0",
    "axios": "^1.6.2",
    "commander": "^11.1.0",
    "fs-extra": "^11.2.0"
  },
  "devDependencies": {
    "@commitlint/cli": "^19.8.1",
    "@commitlint/config-conventional": "^19.8.1",
    "@semantic-release/changelog": "^6.0.3",
    "@semantic-release/commit-analyzer": "^13.0.1",
    "@semantic-release/git": "^10.0.1",
    "@semantic-release/github": "^10.3.5",
    "@semantic-release/npm": "^12.0.2",
    "@semantic-release/release-notes-generator": "^14.0.3",
    "@types/fs-extra": "^11.0.4",
    "@types/node": "^20.10.5",
    "@typescript-eslint/eslint-plugin": "^8.41.0",
    "@typescript-eslint/parser": "^8.41.0",
    "eslint": "^9.34.0",
    "eslint-config-prettier": "^10.1.8",
    "eslint-plugin-prettier": "^5.5.4",
    "husky": "^9.1.7",
    "lint-staged": "^15.5.2",
    "prettier": "^3.6.2",
    "semantic-release": "^24.2.7",
    "ts-node": "^10.9.2",
    "typescript": "^5.3.3"
  },
  "release": {
    "branches": [
      "main",
      {
        "name": "beta",
        "prerelease": true
      },
      {
        "name": "alpha",
        "prerelease": true
      }
    ],
    "plugins": [
      [
        "@semantic-release/commit-analyzer"
      ],
      [
        "@semantic-release/release-notes-generator"
      ],
      [
        "@semantic-release/changelog"
      ],
      [
        "@semantic-release/npm"
      ],
      [
        "@semantic-release/github"
      ],
      [
        "@semantic-release/git",
        {
          "assets": [
            "CHANGELOG.md",
            "package.json",
            "package-lock.json"
          ],
          "message": "chore(release): ${nextRelease.version} [skip ci]\n\n${nextRelease.notes}"
        }
      ]
    ]
  },
  "engines": {
    "node": ">=16.0.0"
  },
  "repository": {
    "type": "git",
    "url": "https://github.com/gabros20/vsix-extension-manager"
  },
  "bugs": {
    "url": "https://github.com/gabros20/vsix-extension-manager/issues"
  },
  "homepage": "https://github.com/gabros20/vsix-extension-manager#readme",
  "lint-staged": {
    "*.{ts,js}": [
      "prettier --write",
      "eslint --fix --max-warnings=0"
    ],
    "*.{json,md}": [
      "prettier --write"
    ]
  }
}<|MERGE_RESOLUTION|>--- conflicted
+++ resolved
@@ -1,13 +1,7 @@
 {
-<<<<<<< HEAD
   "name": "vsix-extension-manager",
-  "version": "1.5.0",
+  "version": "1.5.1",
   "description": "VSIX Extension Manager: A comprehensive CLI tool to download, export, import, and manage VS Code/Cursor extensions as VSIX files",
-=======
-  "name": "vsix-downloader",
-  "version": "1.5.1",
-  "description": "A CLI tool to download VS Code extensions as VSIX files from the Visual Studio Marketplace",
->>>>>>> a5b09896
   "main": "dist/index.js",
   "types": "dist/index.d.ts",
   "type": "commonjs",
